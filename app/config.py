--- conflicted
+++ resolved
@@ -28,15 +28,13 @@
     cloudflare_account_id: Optional[str]
     cloudflare_images_api_token: Optional[str]
 
-<<<<<<< HEAD
-    giphy_api_key: Optional[str]
-    tenor_api_key: Optional[str]
-=======
     aws_access_key_id: Optional[str]
     aws_secret_access_key: Optional[str]
     aws_default_region: Optional[str]
     aws_media_bucket: str = "cdn.newshades.xyz"
->>>>>>> 1c75e566
+
+    giphy_api_key: Optional[str]
+    tenor_api_key: Optional[str]
 
     class Config:
         env_file = ".env"
