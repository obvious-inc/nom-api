import binascii
import json
import os
import secrets
from typing import Union

import arrow
import pytest
from asgi_lifespan import LifespanManager
from eth_account import Account
from eth_account.messages import encode_defunct
from fastapi import FastAPI
from httpx import AsyncClient
from web3 import Web3

from app.helpers.database import get_client, get_db
from app.main import get_application
from app.models.base import APIDocument
from app.models.server import Server
from app.models.user import User
from app.schemas.servers import ServerCreateSchema
from app.schemas.users import UserCreateSchema
from app.services.auth import generate_wallet_token
from app.services.crud import create_item
from app.services.users import create_user


@pytest.fixture
def app() -> FastAPI:
    # TODO: be smarter with this
    os.environ["MONGODB_DB"] = "newshades-test"

    app = get_application()
    return app


@pytest.fixture
async def client(app: FastAPI) -> AsyncClient:
    async with LifespanManager(app):
        async with AsyncClient(app=app, base_url="http://testserver", follow_redirects=True) as client:
            yield client


@pytest.fixture
async def db(monkeypatch):
    # TODO: is this the best way for cleaning DB on every test?
    client = await get_client()
    db = await get_db()
    await client.drop_database(db.name)
    yield db
    await client.drop_database(db.name)


@pytest.fixture(scope="module")
def private_key() -> bytes:
    key = secrets.token_bytes(32)
    return key


@pytest.fixture(scope="module")
def wallet(private_key: bytes) -> str:
    priv = binascii.hexlify(private_key).decode("ascii")
    private_key = "0x" + priv
    acct = Account.from_key(private_key)
    return acct.address


@pytest.fixture
<<<<<<< HEAD
async def current_user(private_key: bytes, wallet: str) -> User:
    return await create_user(UserCreateSchema(wallet_address=wallet))


@pytest.fixture
async def server(current_user: User) -> Union[Server, APIDocument]:
    server_model = ServerCreateSchema(name="NewShades DAO")
    return await create_item(server_model, result_obj=Server, current_user=current_user, user_field='owner')


@pytest.fixture
async def authorized_client(client: AsyncClient, private_key: bytes, current_user: User) -> AsyncClient:
    message_data = {
        "address": current_user.wallet_address,
        "signed_at": arrow.utcnow().isoformat()
    }
=======
async def authorized_client(client: AsyncClient, private_key: bytes, wallet: str) -> AsyncClient:
    message_data = {"address": wallet, "signed_at": arrow.utcnow().isoformat()}
>>>>>>> cde489ff

    str_message = json.dumps(message_data, separators=(",", ":"))
    message = encode_defunct(text=str_message)
    signed_message = Web3().eth.account.sign_message(message, private_key=private_key)

    data = {"message": message_data, "signature": signed_message.signature}

    access_token = await generate_wallet_token(data)

    client.headers = {
        **client.headers,
        "Authorization": f"Bearer {access_token}",
    }

    yield client
    client.headers.pop("Authorization")<|MERGE_RESOLUTION|>--- conflicted
+++ resolved
@@ -66,7 +66,6 @@
 
 
 @pytest.fixture
-<<<<<<< HEAD
 async def current_user(private_key: bytes, wallet: str) -> User:
     return await create_user(UserCreateSchema(wallet_address=wallet))
 
@@ -74,19 +73,12 @@
 @pytest.fixture
 async def server(current_user: User) -> Union[Server, APIDocument]:
     server_model = ServerCreateSchema(name="NewShades DAO")
-    return await create_item(server_model, result_obj=Server, current_user=current_user, user_field='owner')
+    return await create_item(server_model, result_obj=Server, current_user=current_user, user_field="owner")
 
 
 @pytest.fixture
 async def authorized_client(client: AsyncClient, private_key: bytes, current_user: User) -> AsyncClient:
-    message_data = {
-        "address": current_user.wallet_address,
-        "signed_at": arrow.utcnow().isoformat()
-    }
-=======
-async def authorized_client(client: AsyncClient, private_key: bytes, wallet: str) -> AsyncClient:
-    message_data = {"address": wallet, "signed_at": arrow.utcnow().isoformat()}
->>>>>>> cde489ff
+    message_data = {"address": current_user.wallet_address, "signed_at": arrow.utcnow().isoformat()}
 
     str_message = json.dumps(message_data, separators=(",", ":"))
     message = encode_defunct(text=str_message)
