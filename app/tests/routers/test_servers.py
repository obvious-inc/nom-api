import pytest
from bson import ObjectId
from fastapi import FastAPI
from httpx import AsyncClient
from pymongo.database import Database

from app.models.user import User


class TestServerRoutes:
    @pytest.mark.asyncio
    async def test_list_servers_unauthorized(self, app: FastAPI, db: Database, client: AsyncClient):
        response = await client.get("/servers")
        assert response.status_code == 403

    @pytest.mark.asyncio
    async def test_list_servers_empty(self, app: FastAPI, db: Database, authorized_client: AsyncClient):
        response = await authorized_client.get("/servers")
        assert response.status_code == 200
        assert response.json() == []

    @pytest.mark.asyncio
    async def test_create_server(self, app: FastAPI, db: Database, current_user: User, authorized_client: AsyncClient):
        server_name = "test"
        response = await authorized_client.post("/servers", json={"name": server_name})
        assert response.status_code == 201
        json_response = response.json()
        assert json_response != {}
<<<<<<< HEAD
        assert 'name' in json_response
        assert 'id' in json_response
        assert json_response['id'] is not None
        assert json_response['name'] == server_name
        assert 'owner' in json_response
        assert json_response['owner'] == str(current_user.id)
=======
        assert "name" in json_response
        assert "id" in json_response
        assert json_response["id"] is not None
        assert json_response["name"] == server_name
>>>>>>> cde489ff

    @pytest.mark.asyncio
    async def test_create_server_right_objectid_type(self, app: FastAPI, db: Database, authorized_client: AsyncClient):
        server_name = "test"
        response = await authorized_client.post("/servers", json={"name": server_name})
        assert response.status_code == 201
        obj = await db["servers"].find_one()
        assert type(obj["_id"]) != str
        assert type(obj["_id"]) == ObjectId<|MERGE_RESOLUTION|>--- conflicted
+++ resolved
@@ -26,19 +26,12 @@
         assert response.status_code == 201
         json_response = response.json()
         assert json_response != {}
-<<<<<<< HEAD
-        assert 'name' in json_response
-        assert 'id' in json_response
-        assert json_response['id'] is not None
-        assert json_response['name'] == server_name
-        assert 'owner' in json_response
-        assert json_response['owner'] == str(current_user.id)
-=======
         assert "name" in json_response
         assert "id" in json_response
         assert json_response["id"] is not None
         assert json_response["name"] == server_name
->>>>>>> cde489ff
+        assert "owner" in json_response
+        assert json_response["owner"] == str(current_user.id)
 
     @pytest.mark.asyncio
     async def test_create_server_right_objectid_type(self, app: FastAPI, db: Database, authorized_client: AsyncClient):
