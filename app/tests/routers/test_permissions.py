from typing import Callable, Dict, List

import pytest
from fastapi import FastAPI
from httpx import AsyncClient
from pymongo.database import Database

from app.models.channel import Channel
from app.models.section import Section
from app.models.server import Server, ServerMember
from app.models.user import Role, User
from app.schemas.channels import ServerChannelCreateSchema
from app.schemas.sections import SectionCreateSchema
from app.schemas.servers import ServerCreateSchema
from app.schemas.users import RoleCreateSchema
from app.services.channels import create_server_channel
from app.services.crud import create_item, get_item, update_item
from app.services.roles import create_role
from app.services.servers import create_server


class TestPermissionsRoutes:
    @pytest.mark.asyncio
    @pytest.mark.parametrize(
        "permissions, status",
        [
            (["messages.list"], 200),
            (["messages.create", "members.kick"], 403),
            ([], 403),
            (["messages.list", "members.kick", "members.ban"], 200),
        ],
    )
    async def test_fetch_messages_as_guest(
        self,
        app: FastAPI,
        db: Database,
        guest_user: User,
        get_authorized_client: Callable,
        server: Server,
        server_channel: Channel,
        permissions: List[str],
        status: int,
    ):
        role_schema = RoleCreateSchema(name="test", server=str(server.pk), permissions=permissions)
        role = await create_role(
            server_id=str(server.pk),
            role_model=role_schema,
            current_user=guest_user,
            ignore_permissions=True,
            internal=True,
        )
        guest_client = await get_authorized_client(guest_user)
        response = await guest_client.post(f"/servers/{str(server.pk)}/join")
        assert response.status_code == 201

        member = await get_item(filters={"server": server.pk, "user": guest_user.pk}, result_obj=ServerMember)
        assert member is not None
        await update_item(item=member, data={"roles": [role]})

        response = await guest_client.get(f"/channels/{str(server_channel.id)}/messages")
        assert response.status_code == status

    @pytest.mark.asyncio
    @pytest.mark.parametrize(
        "permissions, status",
        [
            (["messages.list"], 200),
            (["messages.create", "members.kick"], 200),
            ([], 200),
            (["messages.list", "members.kick", "members.ban"], 200),
        ],
    )
    async def test_fetch_messages_as_server_owner(
        self,
        app: FastAPI,
        db: Database,
        current_user: User,
        authorized_client: AsyncClient,
        server: Server,
        server_channel: Channel,
        permissions: List[str],
        status: int,
    ):
        role_schema = RoleCreateSchema(name="test", server=str(server.pk), permissions=permissions)
        role = await create_role(
            server_id=str(server.pk),
            role_model=role_schema,
            current_user=current_user,
            ignore_permissions=True,
            internal=True,
        )

        member = await get_item(filters={"server": server.pk, "user": current_user.pk}, result_obj=ServerMember)
        assert member is not None
        await update_item(item=member, data={"roles": [role]})

        response = await authorized_client.get(f"/channels/{str(server_channel.id)}/messages")
        assert response.status_code == status

    @pytest.mark.asyncio
    @pytest.mark.parametrize(
        "permissions, status",
        [
            ([], 403),
            (["messages.list"], 403),
            (["messages.create", "members.kick"], 403),
            (["messages.list", "members.kick", "members.ban"], 403),
            (["messages.list", "messages.create", "channels.create"], 201),
        ],
    )
    async def test_create_channel_as_guest(
        self,
        app: FastAPI,
        db: Database,
        guest_user: User,
        get_authorized_client: Callable,
        server: Server,
        server_channel: Channel,
        permissions: List[str],
        status: int,
    ):
        role_schema = RoleCreateSchema(name="test", server=str(server.pk), permissions=permissions)
        role = await create_role(
            server_id=str(server.pk),
            role_model=role_schema,
            current_user=guest_user,
            ignore_permissions=True,
            internal=True,
        )
        guest_client = await get_authorized_client(guest_user)
        response = await guest_client.post(f"/servers/{str(server.pk)}/join")
        assert response.status_code == 201

        member = await get_item(filters={"server": server.pk, "user": guest_user.pk}, result_obj=ServerMember)
        assert member is not None
        await update_item(item=member, data={"roles": [role]})

        data = {"kind": "server", "name": "fancy-announcements", "server": str(server.id)}
        response = await guest_client.post("/channels", json=data)
        assert response.status_code == status

    @pytest.mark.asyncio
    @pytest.mark.parametrize(
        "role_permissions, channel_overwrites, status",
        [
            (["messages.list"], None, 200),
            (["messages.list"], [], 403),
            (["messages.list"], ["messages.create"], 403),
            (["messages.list"], ["messages.create", "messages.list"], 200),
            (["messages.create"], ["messages.create"], 403),
            (["messages.create"], None, 403),
            (["channels.view"], ["messages.list"], 200),
        ],
    )
    async def test_fetch_messages_as_guest_with_channel_overwrites(
        self,
        app: FastAPI,
        db: Database,
        guest_user: User,
        get_authorized_client: Callable,
        server: Server,
        server_channel: Channel,
        role_permissions: List[str],
        status: int,
        channel_overwrites: List[str],
    ):
        default_role = "@everyone"
        role_schema = RoleCreateSchema(name=default_role, server=str(server.pk), permissions=role_permissions)
        role = await create_role(
            server_id=str(server.pk),
            role_model=role_schema,
            current_user=guest_user,
            ignore_permissions=True,
            internal=True,
        )
        guest_client = await get_authorized_client(guest_user)
        response = await guest_client.post(f"/servers/{str(server.pk)}/join")
        assert response.status_code == 201

        member = await get_item(filters={"server": server.pk, "user": guest_user.pk}, result_obj=ServerMember)
        assert member is not None
        await update_item(item=member, data={"roles": [role]})

        if channel_overwrites is not None:
            data = {"permission_overwrites": [{"role": role.pk, "permissions": channel_overwrites}]}
            await update_item(item=server_channel, data=data)

        response = await guest_client.get(f"/channels/{str(server_channel.id)}/messages")
        assert response.status_code == status

    @pytest.mark.asyncio
    @pytest.mark.parametrize(
        "role_permissions, section_overwrites, status",
        [
            (["messages.list"], None, 200),
            (["messages.list"], [], 403),
            (["messages.list"], ["messages.create"], 403),
            (["messages.list"], ["messages.create", "messages.list"], 200),
            (["messages.create"], ["messages.create"], 403),
            (["messages.create"], None, 403),
            (["channels.view"], ["messages.list"], 200),
        ],
    )
    async def test_fetch_messages_as_guest_with_section_overwrites(
        self,
        app: FastAPI,
        db: Database,
        guest_user: User,
        get_authorized_client: Callable,
        server: Server,
        server_channel: Channel,
        role_permissions: List[str],
        status: int,
        section_overwrites: List[str],
    ):
        default_role = "@everyone"
        role_schema = RoleCreateSchema(name=default_role, server=str(server.pk), permissions=role_permissions)
        role = await create_role(
            server_id=str(server.pk),
            role_model=role_schema,
            current_user=guest_user,
            ignore_permissions=True,
            internal=True,
        )
        guest_client = await get_authorized_client(guest_user)
        response = await guest_client.post(f"/servers/{str(server.pk)}/join")
        assert response.status_code == 201

        member = await get_item(filters={"server": server.pk, "user": guest_user.pk}, result_obj=ServerMember)
        assert member is not None
        await update_item(item=member, data={"roles": [role]})

        if section_overwrites is not None:
            section_model = SectionCreateSchema(name="who-cares", server=str(server.pk))
            section = await create_item(section_model, result_obj=Section, current_user=guest_user, user_field=None)
<<<<<<< HEAD
            data = {"permission_overwrites": [{"role": role.pk, "permissions": section_overwrites}]}
            await update_item(item=section, data=data)
=======
            data = {
                "channels": [str(server_channel.pk)],
                "permission_overwrites": [{"role": role.pk, "permissions": section_overwrites}],
            }
            await update_item(item=section, data=data, current_user=guest_user)
>>>>>>> 7b18f795

        response = await guest_client.get(f"/channels/{str(server_channel.id)}/messages")
        assert response.status_code == status

    @pytest.mark.asyncio
    @pytest.mark.parametrize(
        "role_permissions, section_overwrites, channel_overwrites, status",
        [
            (["messages.list"], None, None, 200),
            (["messages.list"], [], None, 403),
            (["messages.list"], None, [], 403),
            ([], ["messages.list"], None, 200),
            ([], None, ["messages.list"], 200),
            (["messages.list"], [], ["messages.list"], 200),
            ([], ["messages.list"], None, 200),
            ([], None, ["messages.list"], 200),
            ([], ["messages.list"], [], 403),
        ],
    )
    async def test_fetch_messages_as_guest_with_channel_and_section_overwrites(
        self,
        app: FastAPI,
        db: Database,
        guest_user: User,
        get_authorized_client: Callable,
        server: Server,
        server_channel: Channel,
        role_permissions: List[str],
        status: int,
        section_overwrites: List[str],
        channel_overwrites: List[str],
    ):
        default_role = "@everyone"
        role_schema = RoleCreateSchema(name=default_role, server=str(server.pk), permissions=role_permissions)
        role = await create_role(
            server_id=str(server.pk),
            role_model=role_schema,
            current_user=guest_user,
            ignore_permissions=True,
            internal=True,
        )
        guest_client = await get_authorized_client(guest_user)
        response = await guest_client.post(f"/servers/{str(server.pk)}/join")
        assert response.status_code == 201

        member = await get_item(filters={"server": server.pk, "user": guest_user.pk}, result_obj=ServerMember)
        assert member is not None
        await update_item(item=member, data={"roles": [role]})

        if section_overwrites is not None:
            section_model = SectionCreateSchema(name="who-cares", server=str(server.pk))
            section = await create_item(section_model, result_obj=Section, current_user=guest_user, user_field=None)
<<<<<<< HEAD
            data = {"permission_overwrites": [{"role": role.pk, "permissions": section_overwrites}]}
            await update_item(item=section, data=data)
=======
            data = {
                "channels": [str(server_channel.pk)],
                "permission_overwrites": [{"role": role.pk, "permissions": section_overwrites}],
            }
            await update_item(item=section, data=data, current_user=guest_user)
>>>>>>> 7b18f795

        if channel_overwrites is not None:
            data = {"permission_overwrites": [{"role": role.pk, "permissions": channel_overwrites}]}
            await update_item(item=server_channel, data=data)

        response = await guest_client.get(f"/channels/{str(server_channel.id)}/messages")
        assert response.status_code == status

    @pytest.mark.asyncio
    @pytest.mark.parametrize(
        "role_permissions, section_overwrites, channel_overwrites, status",
        [
            ({"guest": ["messages.list"]}, None, None, 200),
            ({"guest": []}, None, None, 403),
            ({"guest": [], "mod": ["messages.list"]}, None, None, 200),
            ({"guest": []}, {"guest": ["messages.list"]}, None, 200),
            ({"guest": [], "mod": ["messages.list"]}, {"mod": []}, None, 403),
            ({"guest": [], "mod": []}, {"mod": ["messages.list"]}, None, 200),
            ({"guest": [], "mod": []}, None, {"mod": ["messages.list"]}, 200),
            ({"guest": [], "mod": ["messages.list"]}, None, {"mod": []}, 403),
            ({"guest": [], "mod": []}, {"mod": ["messages.list"]}, {"mod": []}, 403),
            ({"guest": [], "mod": []}, {"guest": ["messages.list"], "mod": ["messages.list"]}, {"guest": []}, 200),
        ],
    )
    async def test_fetch_messages_as_guest_with_channel_and_section_overwrites_multiple_roles(
        self,
        app: FastAPI,
        db: Database,
        guest_user: User,
        get_authorized_client: Callable,
        server: Server,
        server_channel: Channel,
        role_permissions: Dict[str, List[str]],
        status: int,
        section_overwrites: Dict[str, List[str]],
        channel_overwrites: Dict[str, List[str]],
    ):
        roles = []
        for role_name, permissions in role_permissions.items():
            role_schema = RoleCreateSchema(name=role_name, server=str(server.pk), permissions=permissions)
            role = await create_role(
                server_id=str(server.pk),
                role_model=role_schema,
                current_user=guest_user,
                ignore_permissions=True,
                internal=True,
            )
            roles.append(role)

        guest_client = await get_authorized_client(guest_user)
        response = await guest_client.post(f"/servers/{str(server.pk)}/join")
        assert response.status_code == 201

        member = await get_item(filters={"server": server.pk, "user": guest_user.pk}, result_obj=ServerMember)
        assert member is not None
        await update_item(item=member, data={"roles": [role.pk for role in roles]})

        if section_overwrites is not None:
            section_model = SectionCreateSchema(name="who-cares", server=str(server.pk))
            section = await create_item(section_model, result_obj=Section, current_user=guest_user, user_field=None)

            ow = []
            for s_role_name, s_role_permissions in section_overwrites.items():
                role = await get_item(filters={"name": s_role_name, "server": server.pk}, result_obj=Role)
                ow.append({"role": role.pk, "permissions": s_role_permissions})
            data = {"channels": [str(server_channel.pk)], "permission_overwrites": ow}

            await update_item(item=section, data=data)

        if channel_overwrites is not None:
            ow = []
            for c_role_name, c_role_permissions in channel_overwrites.items():
                role = await get_item(filters={"name": c_role_name, "server": server.pk}, result_obj=Role)
                ow.append({"role": role.pk, "permissions": c_role_permissions})
            data = {"permission_overwrites": ow}
            await update_item(item=server_channel, data=data)

        response = await guest_client.get(f"/channels/{str(server_channel.id)}/messages")
        assert response.status_code == status

    @pytest.mark.asyncio
    @pytest.mark.parametrize(
        "role_permissions, section_overwrites, channel_overwrites, status",
        [
            ({"guest": ["messages.list"]}, None, None, 200),
            ({"guest": []}, None, None, 403),
            ({"guest": [], "mod": ["messages.list"]}, None, None, 200),
            ({"guest": []}, {"guest": ["messages.list"]}, None, 200),
            ({"guest": [], "mod": ["messages.list"]}, {"mod": []}, None, 403),
            ({"guest": [], "mod": []}, {"mod": ["messages.list"]}, None, 200),
            ({"guest": [], "mod": []}, None, {"mod": ["messages.list"]}, 200),
            ({"guest": [], "mod": ["messages.list"]}, None, {"mod": []}, 403),
            ({"guest": [], "mod": []}, {"mod": ["messages.list"]}, {"mod": []}, 403),
            ({"guest": [], "mod": []}, {"guest": ["messages.list"], "mod": ["messages.list"]}, {"guest": []}, 200),
        ],
    )
    async def test_fetch_messages_as_guest_with_channel_and_section_overwrites_multiple_roles_cached(
        self,
        app: FastAPI,
        db: Database,
        guest_user: User,
        get_authorized_client: Callable,
        server: Server,
        server_channel: Channel,
        role_permissions: Dict[str, List[str]],
        status: int,
        section_overwrites: Dict[str, List[str]],
        channel_overwrites: Dict[str, List[str]],
    ):
        roles = []
        for role_name, permissions in role_permissions.items():
            role_schema = RoleCreateSchema(name=role_name, server=str(server.pk), permissions=permissions)
            role = await create_role(
                server_id=str(server.pk),
                role_model=role_schema,
                current_user=guest_user,
                ignore_permissions=True,
                internal=True,
            )
            roles.append(role)

        guest_client = await get_authorized_client(guest_user)
        response = await guest_client.post(f"/servers/{str(server.pk)}/join")
        assert response.status_code == 201

        member = await get_item(filters={"server": server.pk, "user": guest_user.pk}, result_obj=ServerMember)
        assert member is not None
        await update_item(item=member, data={"roles": [role.pk for role in roles]})

        if section_overwrites is not None:
            section_model = SectionCreateSchema(name="who-cares", server=str(server.pk))
            section = await create_item(section_model, result_obj=Section, current_user=guest_user, user_field=None)

            ow = []
            for s_role_name, s_role_permissions in section_overwrites.items():
                role = await get_item(filters={"name": s_role_name, "server": server.pk}, result_obj=Role)
                ow.append({"role": role.pk, "permissions": s_role_permissions})
            data = {"channels": [str(server_channel.pk)], "permission_overwrites": ow}

            await update_item(item=section, data=data)

        if channel_overwrites is not None:
            ow = []
            for c_role_name, c_role_permissions in channel_overwrites.items():
                role = await get_item(filters={"name": c_role_name, "server": server.pk}, result_obj=Role)
                ow.append({"role": role.pk, "permissions": c_role_permissions})
            data = {"permission_overwrites": ow}
            await update_item(item=server_channel, data=data)

        response = await guest_client.get(f"/channels/{str(server_channel.id)}/messages")
        assert response.status_code == status

        response = await guest_client.get(f"/channels/{str(server_channel.id)}/messages")
        assert response.status_code == status

    @pytest.mark.asyncio
    async def test_fetch_dm_messages_as_member(
        self,
        app: FastAPI,
        db: Database,
        current_user: User,
        get_authorized_client: Callable,
        dm_channel: Channel,
    ):
        client = await get_authorized_client(current_user)
        response = await client.get(f"/channels/{str(dm_channel.id)}/messages")
        assert response.status_code == 200

    @pytest.mark.asyncio
    async def test_fetch_dm_messages_as_non_member(
        self,
        app: FastAPI,
        db: Database,
        guest_user: User,
        get_authorized_client: Callable,
        dm_channel: Channel,
    ):
        guest_client = await get_authorized_client(guest_user)
        response = await guest_client.get(f"/channels/{str(dm_channel.id)}/messages")
        assert response.status_code == 403

    @pytest.mark.asyncio
    async def test_multiple_servers(
        self, app: FastAPI, db: Database, current_user: User, guest_user: User, get_authorized_client: Callable
    ):
        server1 = await create_server(ServerCreateSchema(name="server1"), current_user=current_user)
        channel1_model = ServerChannelCreateSchema(kind="server", server=str(server1.id), name="channel1")
        channel1 = await create_server_channel(channel_model=channel1_model, current_user=current_user)

        server2 = await create_server(ServerCreateSchema(name="server2"), current_user=current_user)
        channel2_model = ServerChannelCreateSchema(kind="server", server=str(server2.id), name="channel2")
        channel2 = await create_server_channel(channel_model=channel2_model, current_user=current_user)

        guest_client = await get_authorized_client(guest_user)
        await guest_client.post(f"/servers/{str(server1.pk)}/join")
        await guest_client.post(f"/servers/{str(server2.pk)}/join")

        response = await guest_client.get(f"/channels/{str(channel1.id)}/messages")
        assert response.status_code == 200

        response = await guest_client.get(f"/channels/{str(channel2.id)}/messages")
        assert response.status_code == 200<|MERGE_RESOLUTION|>--- conflicted
+++ resolved
@@ -233,16 +233,11 @@
         if section_overwrites is not None:
             section_model = SectionCreateSchema(name="who-cares", server=str(server.pk))
             section = await create_item(section_model, result_obj=Section, current_user=guest_user, user_field=None)
-<<<<<<< HEAD
-            data = {"permission_overwrites": [{"role": role.pk, "permissions": section_overwrites}]}
-            await update_item(item=section, data=data)
-=======
             data = {
                 "channels": [str(server_channel.pk)],
                 "permission_overwrites": [{"role": role.pk, "permissions": section_overwrites}],
             }
-            await update_item(item=section, data=data, current_user=guest_user)
->>>>>>> 7b18f795
+            await update_item(item=section, data=data)
 
         response = await guest_client.get(f"/channels/{str(server_channel.id)}/messages")
         assert response.status_code == status
@@ -295,16 +290,11 @@
         if section_overwrites is not None:
             section_model = SectionCreateSchema(name="who-cares", server=str(server.pk))
             section = await create_item(section_model, result_obj=Section, current_user=guest_user, user_field=None)
-<<<<<<< HEAD
-            data = {"permission_overwrites": [{"role": role.pk, "permissions": section_overwrites}]}
-            await update_item(item=section, data=data)
-=======
             data = {
                 "channels": [str(server_channel.pk)],
                 "permission_overwrites": [{"role": role.pk, "permissions": section_overwrites}],
             }
-            await update_item(item=section, data=data, current_user=guest_user)
->>>>>>> 7b18f795
+            await update_item(item=section, data=data)
 
         if channel_overwrites is not None:
             data = {"permission_overwrites": [{"role": role.pk, "permissions": channel_overwrites}]}
