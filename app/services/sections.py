from typing import Any, Dict, List

from bson import ObjectId
from fastapi import HTTPException
from starlette import status

from app.helpers.cache_utils import cache
from app.helpers.queue_utils import queue_bg_task
from app.helpers.ws_events import WebSocketServerEvent
from app.models.section import Section
from app.models.server import Server
from app.models.user import User
from app.schemas.sections import SectionCreateSchema, SectionServerUpdateSchema, SectionUpdateSchema
from app.services.crud import create_item, delete_item, get_item_by_id, get_items, update_item
from app.services.websockets import broadcast_server_event


async def get_sections(server_id: str, current_user: User):
    return await get_items(
        filters={"server": ObjectId(server_id)}, result_obj=Section, sort_by_field="position", sort_by_direction=1
    )


async def create_section(server_id: str, section_model: SectionCreateSchema, current_user: User):
    server = await get_item_by_id(id_=server_id, result_obj=Server)
    if server.owner != current_user:
        raise HTTPException(status_code=status.HTTP_403_FORBIDDEN, detail="User has no permissions to create section")

    section_model.server = str(server.pk)

    # TODO: verify channels belong to server?

    section = await create_item(section_model, result_obj=Section, current_user=current_user, user_field=None)

    await queue_bg_task(
        broadcast_server_event,
        server_id,
        str(current_user.id),
        WebSocketServerEvent.SERVER_SECTION_CREATE,
        {"server": server_id, "section": await section.to_dict()},
    )

    return section


async def update_section(section_id: str, update_data: SectionUpdateSchema, current_user: User):
    section = await get_item_by_id(id_=section_id, result_obj=Section)
    server = await section.server.fetch()
    if server.owner != current_user:
        raise HTTPException(status_code=status.HTTP_403_FORBIDDEN, detail="User has no permissions to update section")

    data = update_data.dict(exclude_unset=True)
<<<<<<< HEAD
    section = await get_item_by_id(id_=section_id, result_obj=Section)

    # TODO: verify channels belong to server?

    updated_section = await update_item(section, data=data)
=======
    updated_section = await update_item(section, data=data, current_user=current_user)
>>>>>>> 7b18f795

    await queue_bg_task(
        broadcast_server_event,
        str(server.pk),
        str(current_user.id),
        WebSocketServerEvent.SERVER_SECTION_UPDATE,
        {"server": str(server.pk), "section": await updated_section.to_dict()},
    )

    return updated_section


<<<<<<< HEAD
async def update_server_sections(server_id: str, sections: List[SectionCreateSchema], current_user: User):
    server = await get_item_by_id(id_=server_id, result_obj=Server)
    if server.owner != current_user:
        raise HTTPException(status_code=status.HTTP_403_FORBIDDEN, detail="User has no permissions to update sections")

    # delete all old sections
    await delete_items(filters={"server": server.pk}, result_obj=Section)

=======
async def update_server_sections(server_id: str, sections: List[SectionServerUpdateSchema], current_user: User):
    server = await get_item_by_id(id_=server_id, result_obj=Server, current_user=current_user)
    if server.owner != current_user:
        raise HTTPException(status_code=status.HTTP_403_FORBIDDEN, detail="User has no permissions to update sections")

>>>>>>> 7b18f795
    final_sections = []
    for section_model in sections:
        if not section_model.id:
            raise Exception("need section id to update it.")

        section = await get_item_by_id(id_=section_model.id, result_obj=Section)
        section_id = str(section.pk)

        section_prev_channels = [str(channel.pk) for channel in section.channels]
        section_latest_channels = section_model.channels or []

        update_data: Dict[str, Any] = {
            "channels": section_model.channels,
        }

        if section_model.name is not None:
            update_data["name"] = section_model.name

        if section_model.position is not None:
            update_data["position"] = section_model.position

        updated_section = await update_item(section, data=update_data)

        for channel_id in filter(lambda elem: elem not in section_latest_channels, section_prev_channels):
            old_section_id = await cache.client.hget(f"channel:{channel_id}", "section")
            if old_section_id != section_id:
                continue

            await cache.client.hset(f"channel:{channel_id}", "section", "")

        for channel_id in filter(lambda elem: elem not in section_prev_channels, section_latest_channels):
            await cache.client.hset(f"channel:{channel_id}", "section", section_id)

        final_sections.append(updated_section)

    await queue_bg_task(
        broadcast_server_event,
        server_id,
        str(current_user.id),
        WebSocketServerEvent.SERVER_SECTIONS_UPDATE,
        {"server": server_id, "sections": [await section.to_dict() for section in final_sections]},
    )

    return final_sections


async def delete_section(section_id: str, current_user: User):
    section = await get_item_by_id(id_=section_id, result_obj=Section)
    server = await section.server.fetch()
    if server.owner != current_user:
        raise HTTPException(status_code=status.HTTP_403_FORBIDDEN, detail="User has no permissions to delete section")

    for channel in section.channels:
        await cache.client.hset(f"channel:{str(channel.pk)}", "section", "")

    await queue_bg_task(
        broadcast_server_event,
        str(server.pk),
        str(current_user.id),
        WebSocketServerEvent.SERVER_SECTION_DELETE,
        {"server": str(server.pk), "section": await section.to_dict()},
    )

    return await delete_item(item=section)<|MERGE_RESOLUTION|>--- conflicted
+++ resolved
@@ -50,15 +50,7 @@
         raise HTTPException(status_code=status.HTTP_403_FORBIDDEN, detail="User has no permissions to update section")
 
     data = update_data.dict(exclude_unset=True)
-<<<<<<< HEAD
-    section = await get_item_by_id(id_=section_id, result_obj=Section)
-
-    # TODO: verify channels belong to server?
-
     updated_section = await update_item(section, data=data)
-=======
-    updated_section = await update_item(section, data=data, current_user=current_user)
->>>>>>> 7b18f795
 
     await queue_bg_task(
         broadcast_server_event,
@@ -71,22 +63,11 @@
     return updated_section
 
 
-<<<<<<< HEAD
-async def update_server_sections(server_id: str, sections: List[SectionCreateSchema], current_user: User):
+async def update_server_sections(server_id: str, sections: List[SectionServerUpdateSchema], current_user: User):
     server = await get_item_by_id(id_=server_id, result_obj=Server)
     if server.owner != current_user:
         raise HTTPException(status_code=status.HTTP_403_FORBIDDEN, detail="User has no permissions to update sections")
 
-    # delete all old sections
-    await delete_items(filters={"server": server.pk}, result_obj=Section)
-
-=======
-async def update_server_sections(server_id: str, sections: List[SectionServerUpdateSchema], current_user: User):
-    server = await get_item_by_id(id_=server_id, result_obj=Server, current_user=current_user)
-    if server.owner != current_user:
-        raise HTTPException(status_code=status.HTTP_403_FORBIDDEN, detail="User has no permissions to update sections")
-
->>>>>>> 7b18f795
     final_sections = []
     for section_model in sections:
         if not section_model.id:
