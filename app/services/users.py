--- conflicted
+++ resolved
@@ -8,19 +8,13 @@
 from app.helpers.w3 import get_wallet_short_name
 from app.helpers.ws_events import WebSocketServerEvent
 from app.models.base import APIDocument
-<<<<<<< HEAD
 from app.models.channel import ChannelReadState
-from app.models.user import User
-from app.schemas.users import UserCreateSchema
-from app.services.crud import get_item, get_item_by_id, get_items
-=======
 from app.models.server import ServerMember
 from app.models.user import User
 from app.schemas.servers import ServerMemberUpdateSchema
 from app.schemas.users import UserCreateSchema, UserUpdateSchema
-from app.services.crud import get_item, get_item_by_id, update_item
+from app.services.crud import get_item, get_item_by_id, get_items, update_item
 from app.services.websockets import broadcast_server_event, broadcast_user_servers_event
->>>>>>> e94bd73c
 
 
 async def create_user(user_model: UserCreateSchema, fetch_ens: bool = False) -> User:
@@ -41,10 +35,6 @@
     return await get_item_by_id(id_=user_id, result_obj=User)
 
 
-<<<<<<< HEAD
-async def get_user_read_states(current_user: User):
-    return await get_items(filters={"user": current_user.pk}, result_obj=ChannelReadState, current_user=current_user)
-=======
 async def get_user_profile_by_server_id(server_id: str, current_user: User) -> Union[ServerMember, APIDocument]:
     profile = await get_item(
         filters={"server": ObjectId(server_id), "user": current_user.pk},
@@ -92,4 +82,7 @@
         )
 
     return updated_item
->>>>>>> e94bd73c
+
+
+async def get_user_read_states(current_user: User):
+    return await get_items(filters={"user": current_user.pk}, result_obj=ChannelReadState, current_user=current_user)