--- conflicted
+++ resolved
@@ -26,15 +26,11 @@
 
 async def add_user_to_default_server(user_id):
     user = await get_user_by_id(user_id=user_id)
-<<<<<<< HEAD
     servers = await get_items(filters={}, result_obj=Server, current_user=user, limit=1, sort_by_direction=1)
-=======
-    servers = await get_items(filters={}, result_obj=Server, current_user=user, size=1, sort_by_direction=1)
     if not len(servers):
         logger.warning("no servers exist, ignoring default join!")
         return
 
->>>>>>> 5c7f62fd
     server = servers[0]
     await join_server(server_id=str(server.pk), current_user=user)
 
