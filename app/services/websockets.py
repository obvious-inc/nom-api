--- conflicted
+++ resolved
@@ -30,12 +30,8 @@
     return channels
 
 
-<<<<<<< HEAD
-async def pusher_broadcast_messages(channels: [str], event_name: str, data: dict):
+async def pusher_broadcast_messages(channels: List[str], event_name: str, data: dict):
     has_errors = False
-=======
-async def pusher_broadcast_messages(channels: List[str], event_name: str, data: dict):
->>>>>>> d9775c76
     while len(channels) > 0:
         push_channels = channels[:90]
         try:
