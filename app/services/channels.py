import http
<<<<<<< HEAD
import re
=======
import logging
>>>>>>> 24ed8f88
from datetime import datetime, timezone
from typing import List, Optional, Union

from bson import ObjectId
from fastapi import HTTPException
from sentry_sdk import capture_exception
from starlette import status

from app.helpers.permissions import Permission, needs, user_belongs_to_server
from app.helpers.queue_utils import queue_bg_task
from app.helpers.w3 import checksum_address
from app.helpers.ws_events import WebSocketServerEvent
from app.models.base import APIDocument
from app.models.channel import Channel, ChannelReadState
from app.models.message import Message
from app.models.section import Section
from app.models.server import ServerMember
from app.models.user import User
from app.schemas.channels import (
    ChannelBulkReadStateCreateSchema,
    ChannelReadStateCreateSchema,
    ChannelUpdateSchema,
    DMChannelCreateSchema,
    ServerChannelCreateSchema,
)
from app.schemas.users import UserCreateSchema
from app.services.crud import (
    create_item,
    delete_item,
    find_and_update_item,
    get_item,
    get_item_by_id,
    get_items,
    update_item,
)
from app.services.users import create_user, get_user_by_wallet_address
from app.services.websockets import broadcast_channel_event

logger = logging.getLogger(__name__)


async def create_dm_channel(channel_model: DMChannelCreateSchema, current_user: User) -> Union[Channel, APIDocument]:
    dm_users = []
    for member in channel_model.members:
        if re.match(r"^0x[a-fA-F\d]{40}$", member):
            wallet_addr = checksum_address(member)
            user = await get_user_by_wallet_address(wallet_address=wallet_addr)
            if not user:
                user = await create_user(user_model=UserCreateSchema(wallet_address=wallet_addr), fetch_ens=True)
            dm_users.append(user.pk)
        else:
            dm_users.append(ObjectId(member))

    channel_model.members = list(set(dm_users))

    if current_user.pk not in channel_model.members:
        channel_model.members.insert(0, current_user.pk)

    # if same exact dm channel already exists, ignore
    filters = {
        "members": {
            "$size": len(channel_model.members),
            "$all": channel_model.members,
        },
    }
    existing_dm_channels = await get_items(filters=filters, result_obj=Channel)
    if existing_dm_channels:
        # TODO: return 200 status code
        return existing_dm_channels[0]

    return await create_item(channel_model, result_obj=Channel, current_user=current_user, user_field="owner")


@needs(permissions=[Permission.CHANNELS_CREATE])
async def create_server_channel(
    channel_model: ServerChannelCreateSchema, current_user: User
) -> Union[Channel, APIDocument]:
    return await create_item(channel_model, result_obj=Channel, current_user=current_user, user_field="owner")


async def create_channel(
    channel_model: Union[DMChannelCreateSchema, ServerChannelCreateSchema], current_user: User
) -> Union[Channel, APIDocument]:
    kind = channel_model.kind
    if isinstance(channel_model, DMChannelCreateSchema):
        return await create_dm_channel(channel_model, current_user)
    elif isinstance(channel_model, ServerChannelCreateSchema):
        return await create_server_channel(channel_model=channel_model, current_user=current_user)
    else:
        raise Exception(f"unexpected channel kind: {kind}")


async def get_server_channels(server_id, current_user: User) -> List[Union[Channel, APIDocument]]:
    if not await user_belongs_to_server(user=current_user, server_id=server_id):
        raise HTTPException(status_code=status.HTTP_403_FORBIDDEN, detail="Missing permissions")

    return await get_items(filters={"server": ObjectId(server_id)}, result_obj=Channel, limit=None)


async def get_dm_channels(current_user: User, limit: Optional[int] = None) -> List[Union[Channel, APIDocument]]:
    return await get_items(filters={"members": current_user.pk}, result_obj=Channel, limit=limit)


async def delete_channel(channel_id, current_user: User):
    channel = await get_item_by_id(id_=channel_id, result_obj=Channel)
    channel_owner = channel.owner
    is_channel_owner = channel_owner == current_user

    if channel.kind == "server":
        server = await channel.server.fetch()
        server_owner = server.owner
        if not is_channel_owner and not current_user == server_owner:
            raise HTTPException(status_code=http.HTTPStatus.FORBIDDEN)
    elif channel.kind == "dm":
        raise HTTPException(status_code=http.HTTPStatus.FORBIDDEN)
    else:
        raise Exception(f"unexpected kind of channel: {channel.kind}")

    deleted_channel = await delete_item(item=channel)

    try:
        section = await get_item(filters={"channels": ObjectId(channel_id)}, result_obj=Section)
        if section:
            section.channels.remove(channel)
            await section.commit()
    except Exception as e:
        logger.warning("trying to delete channel from section failed: %s", e)
        capture_exception(e)

    return deleted_channel


async def update_channel_last_message(channel_id, message: Union[Message, APIDocument], current_user: User):
    channel = await get_item_by_id(id_=channel_id, result_obj=Channel)
    if not channel.last_message_at or message.created_at > channel.last_message_at:
        await update_item(item=channel, data={"last_message_at": message.created_at})


async def bulk_mark_channels_as_read(ack_data: ChannelBulkReadStateCreateSchema, current_user: User):
    await update_channels_read_state(
        channel_ids=ack_data.channels, current_user=current_user, last_read_at=ack_data.last_read_at
    )


async def mark_channel_as_read(channel_id: str, last_read_at: Optional[datetime], current_user: User):
    await update_channels_read_state(channel_ids=[channel_id], current_user=current_user, last_read_at=last_read_at)


async def update_channels_read_state(channel_ids: List[str], current_user: User, last_read_at: Optional[datetime]):
    if not last_read_at:
        last_read_at = datetime.now(timezone.utc)

    for channel_id in channel_ids:
        # TODO: check if any mentions present after last_read_at. if so, change mention_count below
        update_data = {"$set": {"last_read_at": last_read_at, "mention_count": 0}}
        updated_item = await find_and_update_item(
            filters={"user": current_user.pk, "channel": ObjectId(channel_id)},
            data=update_data,
            result_obj=ChannelReadState,
        )

        if not updated_item:
            read_state_model = ChannelReadStateCreateSchema(channel=channel_id, last_read_at=last_read_at)
            await create_item(read_state_model, result_obj=ChannelReadState, current_user=current_user)


async def create_typing_indicator(channel_id: str, current_user: User) -> None:
    channel = await get_item_by_id(id_=channel_id, result_obj=Channel)
    notify = False

    if channel.kind == "server":
        user_member = await get_item(
            filters={"user": current_user, "server": channel.server.pk},
            result_obj=ServerMember,
        )
        notify = True if user_member else False
    elif channel.kind == "dm":
        notify = current_user in channel.members

    if notify:
        await queue_bg_task(
            broadcast_channel_event,
            channel_id,
            str(current_user.id),
            WebSocketServerEvent.USER_TYPING,
            {"user": await current_user.to_dict(exclude_fields=["pfp"])},
        )


async def update_channel(channel_id: str, update_data: ChannelUpdateSchema, current_user: User):
    channel = await get_item_by_id(id_=channel_id, result_obj=Channel)

    data = update_data.dict(exclude_unset=True)

    if channel.kind == "server":
        server = await channel.server.fetch()
        if channel.owner != current_user and server.owner != current_user:
            raise HTTPException(status_code=status.HTTP_403_FORBIDDEN, detail="User cannot change this channel")
    elif channel.kind == "dm":
        if current_user not in channel.members:
            raise HTTPException(status_code=status.HTTP_403_FORBIDDEN, detail="User cannot change this channel")
    else:
        raise Exception(f"unknown channel kind: {channel.kind}")

    updated_item = await update_item(item=channel, data=data)

    await queue_bg_task(
        broadcast_channel_event,
        channel_id,
        str(current_user.id),
        WebSocketServerEvent.CHANNEL_UPDATE,
        {"channel": channel_id},
    )

    return updated_item<|MERGE_RESOLUTION|>--- conflicted
+++ resolved
@@ -1,9 +1,6 @@
 import http
-<<<<<<< HEAD
+import logging
 import re
-=======
-import logging
->>>>>>> 24ed8f88
 from datetime import datetime, timezone
 from typing import List, Optional, Union
 
