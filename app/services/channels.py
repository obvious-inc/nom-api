import http
<<<<<<< HEAD
from datetime import timezone
from typing import Union
=======
from typing import List, Union
>>>>>>> d9775c76

from bson import ObjectId
from fastapi import HTTPException

from app.models.base import APIDocument
from app.models.channel import Channel, ChannelReadState
from app.models.message import Message
from app.models.user import User
from app.schemas.channels import ChannelReadStateCreateSchema, DMChannelCreateSchema, ServerChannelCreateSchema
from app.services.crud import create_item, delete_item, get_item, get_item_by_id, get_items, update_item


async def create_dm_channel(channel_model: DMChannelCreateSchema, current_user: User) -> Union[Channel, APIDocument]:
    current_user_id = str(current_user.id)
    if current_user_id not in channel_model.members:
        channel_model.members.insert(0, current_user_id)

    # if same exact dm channel already exists, ignore
    filters = {
        "owner": current_user.id,
        "members": {"$all": [ObjectId(member) for member in channel_model.members]},
    }
    existing_dm_channels = await get_items(filters=filters, result_obj=Channel, current_user=current_user)
    if existing_dm_channels:
        # TODO: return 200 status code
        return existing_dm_channels[0]

    return await create_item(channel_model, result_obj=Channel, current_user=current_user, user_field="owner")


async def create_server_channel(
    channel_model: ServerChannelCreateSchema, current_user: User
) -> Union[Channel, APIDocument]:
    return await create_item(channel_model, result_obj=Channel, current_user=current_user, user_field="owner")


async def create_channel(
    channel_model: Union[DMChannelCreateSchema, ServerChannelCreateSchema], current_user: User
) -> Union[Channel, APIDocument]:
    kind = channel_model.kind
    if isinstance(channel_model, DMChannelCreateSchema):
        return await create_dm_channel(channel_model, current_user)
    elif isinstance(channel_model, ServerChannelCreateSchema):
        return await create_server_channel(channel_model, current_user)
    else:
        raise Exception(f"unexpected channel kind: {kind}")


async def get_server_channels(server_id, current_user: User) -> List[Union[Channel, APIDocument]]:
    return await get_items(filters={"server": ObjectId(server_id)}, result_obj=Channel, current_user=current_user)


async def get_dm_channels(current_user: User) -> List[Union[Channel, APIDocument]]:
    return await get_items(filters={"members": current_user.pk}, result_obj=Channel, current_user=current_user)


async def delete_channel(channel_id, current_user: User):
    channel = await get_item_by_id(id_=channel_id, result_obj=Channel, current_user=current_user)
    channel_owner = channel.owner
    is_channel_owner = channel_owner == current_user

    if channel.kind == "server":
        server = await channel.server.fetch()
        server_owner = server.owner
        if not is_channel_owner or not current_user == server_owner:
            raise HTTPException(status_code=http.HTTPStatus.FORBIDDEN)
    elif channel.kind == "dm":
        raise HTTPException(status_code=http.HTTPStatus.FORBIDDEN)
    else:
        raise Exception(f"unexpected kind of channel: {channel.kind}")

    return await delete_item(item=channel)


async def update_channel_last_message(channel_id, message: Union[Message, APIDocument], current_user: User):
    channel = await get_item_by_id(id_=channel_id, result_obj=Channel, current_user=current_user)
    message_ts = message.created_at.replace(tzinfo=timezone.utc).timestamp()
    if not channel.last_message_ts or message_ts > channel.last_message_ts:
        await update_item(item=channel, data={"last_message_ts": message_ts}, current_user=current_user)


async def update_channel_read_state(user_id: str, channel_id: str, last_read_ts: float):
    user = await get_item_by_id(id_=user_id, result_obj=User)
    channel = await get_item_by_id(id_=channel_id, result_obj=Channel)

    if isinstance(last_read_ts, int):
        # JS timestamps are diff format than Python
        last_read_ts = last_read_ts / 1000

    read_state_model = ChannelReadStateCreateSchema(channel=str(channel.id), last_read_ts=last_read_ts)

    read_state = await get_item(filters={"user": user, "channel": channel}, result_obj=ChannelReadState)
    if not read_state:
        await create_item(read_state_model, result_obj=ChannelReadState, current_user=user)
    else:
        read_state = await update_item(item=read_state, data={"last_read_ts": last_read_ts})

    return read_state<|MERGE_RESOLUTION|>--- conflicted
+++ resolved
@@ -1,10 +1,6 @@
 import http
-<<<<<<< HEAD
 from datetime import timezone
-from typing import Union
-=======
 from typing import List, Union
->>>>>>> d9775c76
 
 from bson import ObjectId
 from fastapi import HTTPException
