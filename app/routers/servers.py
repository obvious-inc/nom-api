--- conflicted
+++ resolved
@@ -13,23 +13,13 @@
 router = APIRouter()
 
 
-<<<<<<< HEAD
-@router.post("",
-             response_description="Create new server",
-             response_model=ServerSchema,
-             status_code=http.HTTPStatus.CREATED)
-async def post_create_server(server: ServerCreateSchema = Body(...), db=Depends(get_db),
-                             current_user: User = Depends(get_current_user)):
-    created_server = await create_item(server, result_obj=Server, current_user=current_user, user_field='owner')
-=======
 @router.post(
     "", response_description="Create new server", response_model=ServerSchema, status_code=http.HTTPStatus.CREATED
 )
-async def create_server(
+async def post_create_server(
     server: ServerCreateSchema = Body(...), db=Depends(get_db), current_user: User = Depends(get_current_user)
 ):
-    created_server = await create_item(server, result_obj=Server, current_user=current_user)
->>>>>>> cde489ff
+    created_server = await create_item(server, result_obj=Server, current_user=current_user, user_field="owner")
     return created_server
 
 
