--- conflicted
+++ resolved
@@ -43,16 +43,11 @@
     - name: Run linter >> flake8
       uses: addnab/docker-run-action@v3
       with:
-<<<<<<< HEAD
-        image: ${{ env.REPO_NAME_LC }}:${{ github.sha }}
+        image: api:${{ github.sha }}
         run: flake8
 
     - name: Run linter >> mypy
       uses: addnab/docker-run-action@v3
       with:
         image: ${{ env.REPO_NAME_LC }}:${{ github.sha }}
-        run: mypy .
-=======
-        image: api:${{ github.sha }}
-        run: flake8
->>>>>>> 45570634
+        run: mypy .